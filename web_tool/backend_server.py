--- conflicted
+++ resolved
@@ -73,16 +73,10 @@
 
 
 class AugmentationState():
-<<<<<<< HEAD
-    BASE_DIR = "/mnt/blobfuse/pred-output/user_study/user_study_version_2_local/"
-=======
     BASE_DIR = "/mnt/blobfuse/user-study-output/user_study_version_2_local/"
->>>>>>> 60f8cbf9
     debug_mode = False
     current_snapshot_idx = 0
     model = None
-
-    created_dir = False
 
     current_transform = ()
     current_naip = None
@@ -97,25 +91,13 @@
     
         AugmentationState.current_snapshot_idx = 0
         AugmentationState.request_list = []
-        AugmentationState.created_dir = False
 
     @staticmethod
     def save(model_name):
         print("Saving state for %s snapshot %d" % (model_name, AugmentationState.current_snapshot_idx))
         
         dir_name = os.path.join(AugmentationState.BASE_DIR, model_name)
-<<<<<<< HEAD
-        
-        if not AugmentationState.created_dir:
-
-            AugmentationState.created_dir = True
-            if not os.path.exists(dir_name):
-                os.makedirs(dir_name, exist_ok=False)
-            else:
-                print("Experiment already exists, overwriting!")
-=======
         os.makedirs(dir_name, exist_ok=True)
->>>>>>> 60f8cbf9
              
         model_fn = os.path.join(dir_name, "%s_%s_model.p" % (model_name, AugmentationState.current_snapshot_idx))
         request_list_fn = os.path.join(dir_name, "%s_%s_requests.p" % (model_name, AugmentationState.current_snapshot_idx))
